--- conflicted
+++ resolved
@@ -6,41 +6,6 @@
 
 pushd "%SCRIPT_DIR%" >nul
 
-<<<<<<< HEAD
-set "ENV_FILE=%SCRIPT_DIR%.env"
-
-if not defined HUGGINGFACE_TOKEN if exist "%ENV_FILE%" (
-    for /f "usebackq tokens=1* delims==" %%A in (`findstr /B "HUGGINGFACE_TOKEN=" "%ENV_FILE%" 2^>nul`) do (
-        if /I "%%A"=="HUGGINGFACE_TOKEN" (
-            set "HUGGINGFACE_TOKEN=%%B"
-        )
-    )
-)
-
-if not defined HUGGINGFACE_TOKEN (
-    echo.
-    set /p HUGGINGFACE_TOKEN="Enter your Hugging Face token for gated models (leave blank to continue without): "
-    if not "%HUGGINGFACE_TOKEN%"=="" (
-        setx HUGGINGFACE_TOKEN "%HUGGINGFACE_TOKEN%" >nul
-        if exist "%ENV_FILE%" (
-            set "HF_TOKEN_PRESENT="
-            for /f "usebackq tokens=1* delims==" %%A in (`findstr /B "HUGGINGFACE_TOKEN=" "%ENV_FILE%" 2^>nul`) do (
-                if /I "%%A"=="HUGGINGFACE_TOKEN" set "HF_TOKEN_PRESENT=1"
-            )
-            if not defined HF_TOKEN_PRESENT (
-                echo HUGGINGFACE_TOKEN=%HUGGINGFACE_TOKEN%>>"%ENV_FILE%"
-            )
-        ) else (
-            echo HUGGINGFACE_TOKEN=%HUGGINGFACE_TOKEN%>"%ENV_FILE%"
-        )
-        echo Hugging Face token stored for future runs.
-    ) else (
-        echo [WARN] Hugging Face token not provided. Model downloads for gated repositories may fail.
-    )
-)
-
-=======
->>>>>>> 573131e1
 if not exist "env\Scripts\activate.bat" (
     echo [ERROR] Python virtual environment not found. Run setup.bat before starting Vocalis.
     popd >nul
@@ -56,21 +21,12 @@
     echo [WARN] Some models failed to download. Check your Hugging Face credentials or gated model access.
 )
 call deactivate >nul 2>&1
-<<<<<<< HEAD
 
 set "BACKEND_TITLE=Vocalis Backend"
 set "FRONTEND_TITLE=Vocalis Frontend"
 
 start "%BACKEND_TITLE%" cmd /k "cd /d \"%SCRIPT_DIR%\" && call env\Scripts\activate && python -m backend.main"
 
-=======
-
-set "BACKEND_TITLE=Vocalis Backend"
-set "FRONTEND_TITLE=Vocalis Frontend"
-
-start "%BACKEND_TITLE%" cmd /k "cd /d \"%SCRIPT_DIR%\" && call env\Scripts\activate && python -m backend.main"
-
->>>>>>> 573131e1
 rem Allow backend a moment to start before launching the frontend
 ping 127.0.0.1 -n 3 >nul
 
