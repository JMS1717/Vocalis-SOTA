"""
Vocalis Backend Server

FastAPI application entry point.
"""

import asyncio
import logging
import uvicorn
from fastapi import FastAPI, WebSocket, Depends, HTTPException, status
from fastapi.middleware.cors import CORSMiddleware
from contextlib import asynccontextmanager
from pydantic import BaseModel
from typing import Optional, Dict, Any

# Import configuration
from . import config

# Import services
from .services.transcription import SpeechTranscriber
from .services.llm import LLMClient
from .services.tts import TTSClient
from .services.vision import vision_service

# Import routes
from .routes.websocket import websocket_endpoint

# Configure logging
logging.basicConfig(
    level=logging.INFO,
    format="%(asctime)s - %(name)s - %(levelname)s - %(message)s",
)
logger = logging.getLogger(__name__)

# Global service instances
transcription_service = None
llm_service = None
tts_service = None
service_reload_lock = asyncio.Lock()
# Vision service is a singleton already initialized in its module


class ModelSelection(BaseModel):
    stt_model_id: Optional[str] = None
    tts_model_id: Optional[str] = None
    stt_generation_config: Optional[Dict[str, Any]] = None
    tts_inference_params: Optional[Dict[str, Any]] = None
    tts_voice: Optional[str] = None

@asynccontextmanager
async def lifespan(app: FastAPI):
    """
    Startup and shutdown events for the FastAPI application.
    """
    # Load configuration
    cfg = config.get_config()
    
    # Initialize services on startup
    logger.info("Initializing services...")
    
    global transcription_service, llm_service, tts_service
    
    # Initialize transcription service
    transcription_service = SpeechTranscriber(
        model_id=cfg["stt_model_id"],
        device=cfg.get("stt_device"),
        torch_dtype=cfg.get("stt_torch_dtype"),
        sample_rate=cfg["audio_sample_rate"],
        generation_config=cfg["stt_generation_config"],
        cache_dir=str(config.MODEL_CACHE_DIR),
    )
    
    # Initialize LLM service
    llm_service = LLMClient(
        api_endpoint=cfg["llm_api_endpoint"]
    )
    
    # Initialize TTS service
    tts_service = TTSClient(
        api_endpoint=cfg["tts_api_endpoint"],
        model=cfg["tts_model"],
        voice=cfg["tts_voice"],
        output_format=cfg["tts_format"],
        provider=cfg["tts_provider"],
        api_key=cfg["tts_api_key"],
        inference_params=cfg["tts_inference_params"],
        extra_headers=cfg["tts_extra_headers"],
    )
    
    # Initialize vision service (will download model if not cached)
    logger.info("Initializing vision service...")
    vision_service.initialize()
    
    logger.info("All services initialized successfully")
    
    yield
    
    # Cleanup on shutdown
    logger.info("Shutting down services...")
    
    if tts_service:
        tts_service.close()
<<<<<<< HEAD
        tts_service = None

    if transcription_service:
        transcription_service.close()
        transcription_service = None
=======
>>>>>>> 573131e1

    logger.info("Shutdown complete")

# Create FastAPI application
app = FastAPI(
    title="Vocalis Backend",
    description="Speech-to-Speech AI Assistant Backend",
    version="0.1.0",
    lifespan=lifespan
)

# Configure CORS
app.add_middleware(
    CORSMiddleware,
    allow_origins=["*"],  # Allow all origins for development
    allow_credentials=True,
    allow_methods=["*"],
    allow_headers=["*"],
)

# Service dependency functions
def get_transcription_service():
    return transcription_service

def get_llm_service():
    return llm_service

def get_tts_service():
    return tts_service

# API routes
@app.get("/")
async def root():
    """Root endpoint for health check."""
    return {"status": "ok", "message": "Vocalis backend is running"}

@app.get("/health")
async def health_check():
    """Health check endpoint."""
    return {
        "status": "ok",
        "services": {
            "transcription": transcription_service is not None,
            "llm": llm_service is not None,
            "tts": tts_service is not None,
            "vision": vision_service.is_ready()
        },
        "config": {
            "stt_model_id": config.STT_MODEL_ID,
            "tts_voice": config.TTS_VOICE,
            "websocket_port": config.WEBSOCKET_PORT
        }
    }

@app.get("/config")
async def get_full_config():
    """Get full configuration."""
    if not all([transcription_service, llm_service, tts_service]) or not vision_service.is_ready():
        raise HTTPException(status_code=503, detail="Services not initialized")

    return {
        "transcription": transcription_service.get_config(),
        "llm": llm_service.get_config(),
        "tts": tts_service.get_config(),
        "system": config.get_config()
    }


@app.get("/models")
async def list_models():
    """Return available model options and current selections."""

    return {
        "stt": {
            "current": config.STT_MODEL_ID,
            "options": config.AVAILABLE_STT_MODELS,
        },
        "tts": {
            "current": config.TTS_MODEL,
            "options": config.AVAILABLE_TTS_MODELS,
        },
    }


@app.post("/models/select", status_code=status.HTTP_202_ACCEPTED)
async def select_models(selection: ModelSelection):
    """Reload STT and/or TTS services with the requested model identifiers."""

    global transcription_service, tts_service

    updates: Dict[str, Dict[str, Any]] = {}

    async with service_reload_lock:
        if selection.stt_model_id:
            option = config.get_stt_option(selection.stt_model_id)
            if option is None:
                raise HTTPException(status_code=400, detail="Unknown STT model")

            raw_generation_config = selection.stt_generation_config or option.get(
                "generation_config",
                config.STT_GENERATION_CONFIG,
            )
            generation_config = dict(raw_generation_config or {})

            dtype_override = generation_config.pop("torch_dtype", None)

            device = option.get("device", config.STT_DEVICE)
            torch_dtype = dtype_override or option.get("torch_dtype", config.STT_TORCH_DTYPE)

            current_config = transcription_service.get_config() if transcription_service else {}
            is_same_model = current_config.get("model_id") == option["id"]
            is_same_generation = generation_config == config.STT_GENERATION_CONFIG

            if is_same_model and is_same_generation:
                logger.info("Requested STT model %s is already active; skipping reload", option["id"])
            else:
                old_transcriber = transcription_service
                transcription_service = SpeechTranscriber(
                    model_id=option["id"],
                    device=device,
                    torch_dtype=torch_dtype,
                    sample_rate=option.get("sample_rate", config.AUDIO_SAMPLE_RATE),
                    generation_config=generation_config,
                    cache_dir=str(config.MODEL_CACHE_DIR),
                )

                config.set_stt_model(option["id"], generation_config)

                updates["stt"] = transcription_service.get_config()

                if old_transcriber is not None:
<<<<<<< HEAD
                    old_transcriber.close()
=======
                    del old_transcriber
>>>>>>> 573131e1

        if selection.tts_model_id:
            option = config.get_tts_option(selection.tts_model_id)
            if option is None:
                raise HTTPException(status_code=400, detail="Unknown TTS model")

            inference_params = selection.tts_inference_params or option.get(
                "inference_params",
                config.TTS_INFERENCE_PARAMS,
            )

            provider = option.get("provider", config.TTS_PROVIDER)
            output_format = option.get("output_format", config.TTS_FORMAT)
            voice = selection.tts_voice or option.get("voice", config.TTS_VOICE)

            api_endpoint = option.get("api_endpoint", config.TTS_API_ENDPOINT)
            current_tts_config = tts_service.get_config() if tts_service else {}
            is_same_tts_model = current_tts_config.get("model") == option["id"]
            is_same_voice = voice == config.TTS_VOICE
            is_same_provider = provider == config.TTS_PROVIDER
            is_same_format = output_format == config.TTS_FORMAT
            is_same_endpoint = api_endpoint == config.TTS_API_ENDPOINT
            is_same_params = inference_params == config.TTS_INFERENCE_PARAMS

            if all([is_same_tts_model, is_same_voice, is_same_provider, is_same_format, is_same_endpoint, is_same_params]):
                logger.info("Requested TTS model %s is already active; skipping reload", option["id"])
            else:
                old_tts = tts_service
                tts_service = TTSClient(
                    api_endpoint=api_endpoint,
                    model=option["id"],
                    voice=voice,
                    output_format=output_format,
                    provider=provider,
                    api_key=config.TTS_API_KEY,
                    inference_params=inference_params,
                    extra_headers=config.TTS_EXTRA_HEADERS,
                )

                config.set_tts_model(
                    option["id"],
                    provider=provider,
                    voice=voice,
                    output_format=output_format,
                    inference_params=inference_params,
                    api_endpoint=api_endpoint,
                )

                updates["tts"] = tts_service.get_config()

                if old_tts is not None:
                    old_tts.close()

    if not updates:
        raise HTTPException(status_code=400, detail="No model changes requested")

    return {"status": "accepted", "updated": updates}

# WebSocket route
@app.websocket("/ws")
async def websocket_route(websocket: WebSocket):
    """WebSocket endpoint for bidirectional audio streaming."""
    await websocket_endpoint(
        websocket, 
        transcription_service, 
        llm_service, 
        tts_service
    )

# Run server directly if executed as script
if __name__ == "__main__":
    uvicorn.run(
        "backend.main:app",
        host=config.WEBSOCKET_HOST,
        port=config.WEBSOCKET_PORT,
        reload=True
    )<|MERGE_RESOLUTION|>--- conflicted
+++ resolved
@@ -100,14 +100,6 @@
     
     if tts_service:
         tts_service.close()
-<<<<<<< HEAD
-        tts_service = None
-
-    if transcription_service:
-        transcription_service.close()
-        transcription_service = None
-=======
->>>>>>> 573131e1
 
     logger.info("Shutdown complete")
 
@@ -239,11 +231,7 @@
                 updates["stt"] = transcription_service.get_config()
 
                 if old_transcriber is not None:
-<<<<<<< HEAD
-                    old_transcriber.close()
-=======
                     del old_transcriber
->>>>>>> 573131e1
 
         if selection.tts_model_id:
             option = config.get_tts_option(selection.tts_model_id)
