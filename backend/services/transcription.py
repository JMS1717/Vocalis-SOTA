"""Speech-to-Text transcription service for local Kyutai models."""

from __future__ import annotations

<<<<<<< HEAD
import io
import logging
import time
import wave
from pathlib import Path
from typing import Any, Dict, Optional, Tuple, Union
=======
import logging
import time
from pathlib import Path
from typing import Any, Dict, Optional, Union
>>>>>>> 573131e1

import numpy as np
import torch
from transformers import AutoModelForSpeechSeq2Seq, AutoProcessor


logger = logging.getLogger(__name__)


class SpeechTranscriber:
    """Run automatic speech recognition with local Hugging Face models."""

    def __init__(
        self,
        model_id: str,
        device: Optional[str] = None,
        torch_dtype: Optional[str] = None,
        sample_rate: int = 16_000,
        generation_config: Optional[Dict[str, Any]] = None,
        cache_dir: Optional[Union[str, Path]] = None,
    ) -> None:
        self.model_id = model_id
        self.sample_rate = sample_rate
        self.device = device or ("cuda" if torch.cuda.is_available() else "cpu")
        self.torch_dtype = self._resolve_dtype(torch_dtype)
        self.generation_config = generation_config or {"max_new_tokens": 256}
        self.cache_dir = Path(cache_dir).expanduser().resolve() if cache_dir else None

        self.model_source = self._resolve_model_source(self.model_id)

        logger.info(
            "Loading speech model %s from %s on %s (dtype=%s)",
            self.model_id,
            self.model_source,
            self.device,
            self.torch_dtype,
        )

        load_kwargs: Dict[str, Any] = {
            "torch_dtype": self.torch_dtype,
            "low_cpu_mem_usage": True,
            "trust_remote_code": True,
        }

        processor_kwargs: Dict[str, Any] = {"trust_remote_code": True}

        if self.cache_dir:
            load_kwargs["cache_dir"] = str(self.cache_dir)
            processor_kwargs["cache_dir"] = str(self.cache_dir)

        self.processor = AutoProcessor.from_pretrained(
            self.model_source,
            **processor_kwargs,
        )
        self.model = AutoModelForSpeechSeq2Seq.from_pretrained(
            self.model_source,
            **load_kwargs,
        )
        self.model.to(self.device)
        self.model.eval()

        self.is_processing = False

    def _resolve_model_source(self, model_id: str) -> str:
        if not self.cache_dir:
            return model_id

        safe_name = model_id.replace("/", "__")
        candidate = self.cache_dir / safe_name

        if candidate.exists():
            return str(candidate)

        logger.info(
            "Local cache for %s not found at %s; falling back to Hugging Face hub",
            model_id,
            candidate,
        )
        return model_id

    def _resolve_dtype(self, torch_dtype: Optional[str]) -> torch.dtype:
        if torch_dtype:
            try:
                return getattr(torch, torch_dtype)
            except AttributeError as exc:  # pragma: no cover - defensive path
                raise ValueError(f"Unsupported torch dtype: {torch_dtype}") from exc

        if self.device.startswith("cuda"):
            return torch.float16
        return torch.float32

<<<<<<< HEAD
    def _normalize_audio(self, audio: np.ndarray) -> np.ndarray:
        """Normalize numeric audio arrays to float32 in the [-1, 1] range."""

        if audio.dtype == np.float32:
            normalized = audio
        elif audio.dtype == np.int16:
            normalized = audio.astype(np.float32) / 32768.0
        elif audio.dtype == np.int32:
            normalized = audio.astype(np.float32) / 2147483648.0
        else:
            normalized = audio.astype(np.float32)
            max_val = np.max(np.abs(normalized))
            if max_val > 0:
                normalized /= max_val

        if normalized.ndim > 1:
            normalized = normalized.mean(axis=1)

        return normalized.astype(np.float32, copy=False)

    def _decode_wav_bytes(self, audio_bytes: Union[bytes, bytearray]) -> Tuple[np.ndarray, int]:
        try:
            with wave.open(io.BytesIO(audio_bytes), "rb") as wav_file:
                sample_width = wav_file.getsampwidth()
                channels = wav_file.getnchannels()
                framerate = wav_file.getframerate()
                frames = wav_file.readframes(wav_file.getnframes())
        except wave.Error as exc:  # pragma: no cover - invalid input
            raise ValueError("Unsupported or corrupted WAV data") from exc

        if sample_width == 1:
            data = np.frombuffer(frames, dtype=np.uint8)
            data = data.astype(np.float32)
            data = (data - 128.0) / 128.0
        elif sample_width == 2:
            data = np.frombuffer(frames, dtype="<i2").astype(np.float32) / 32768.0
        elif sample_width == 4:
            data = np.frombuffer(frames, dtype="<i4").astype(np.float32) / 2147483648.0
        else:  # pragma: no cover - defensive coding for unusual widths
            data = np.frombuffer(frames, dtype=np.int16).astype(np.float32) / 32768.0

        if channels > 1:
            data = data.reshape(-1, channels).mean(axis=1)

        return data, framerate

    def _resample_audio(self, audio: np.ndarray, original_rate: int) -> np.ndarray:
        if original_rate == self.sample_rate or audio.size == 0:
            return audio.astype(np.float32)

        duration = audio.shape[0] / float(original_rate)
        target_length = max(int(round(duration * self.sample_rate)), 1)

        original_times = np.linspace(0.0, duration, num=audio.shape[0], endpoint=False, dtype=np.float32)
        target_times = np.linspace(0.0, duration, num=target_length, endpoint=False, dtype=np.float32)

        resampled = np.interp(target_times, original_times, audio.astype(np.float32))
        return resampled.astype(np.float32)

    def _prepare_audio(self, audio: Union[np.ndarray, bytes, bytearray]) -> np.ndarray:
        if isinstance(audio, (bytes, bytearray)):
            normalized, original_rate = self._decode_wav_bytes(audio)
        elif isinstance(audio, np.ndarray):
            if audio.dtype == np.uint8:
                normalized, original_rate = self._decode_wav_bytes(audio.tobytes())  # pragma: no cover - legacy path
            else:
                normalized = self._normalize_audio(audio)
                original_rate = self.sample_rate
        else:  # pragma: no cover - defensive
            raise TypeError("Unsupported audio input type")

        if original_rate != self.sample_rate:
            normalized = self._resample_audio(normalized, original_rate)

        return normalized

    def transcribe(self, audio: Union[np.ndarray, bytes, bytearray]) -> tuple[str, Dict[str, Any]]:
=======
    @staticmethod
    def _normalize_audio(audio: np.ndarray) -> np.ndarray:
        if audio.dtype == np.uint8:
            audio = np.frombuffer(audio.tobytes(), dtype="<i2")

        if audio.dtype == np.int16:
            audio = audio.astype(np.float32) / 32768.0
        elif audio.dtype == np.float32:
            pass
        else:
            audio = audio.astype(np.float32)
            max_val = np.max(np.abs(audio))
            if max_val > 0:
                audio /= max_val

        return audio

    def transcribe(self, audio: np.ndarray) -> tuple[str, Dict[str, Any]]:
>>>>>>> 573131e1
        start_time = time.time()
        self.is_processing = True

        try:
<<<<<<< HEAD
            float_audio = np.ascontiguousarray(self._prepare_audio(audio), dtype=np.float32)
=======
            float_audio = self._normalize_audio(audio)
>>>>>>> 573131e1

            inputs = self.processor(
                audio=float_audio,
                sampling_rate=self.sample_rate,
                return_tensors="pt",
            )

            model_inputs = {
                key: value.to(self.device)
                for key, value in inputs.items()
                if isinstance(value, torch.Tensor)
            }

            if "input_features" in model_inputs:
                input_features = model_inputs.pop("input_features")
            elif "input_values" in model_inputs:
                input_features = model_inputs.pop("input_values")
            else:
                raise ValueError("Processor did not return input features")

            generate_kwargs = dict(self.generation_config)

<<<<<<< HEAD
            with torch.inference_mode():
=======
            with torch.no_grad():
>>>>>>> 573131e1
                generated_ids = self.model.generate(
                    input_features,
                    **generate_kwargs,
                )

            transcript = self.processor.batch_decode(
                generated_ids,
                skip_special_tokens=True,
            )[0]

            processing_time = time.time() - start_time

            metadata = {
                "processing_time": processing_time,
                "model_id": self.model_id,
                "device": self.device,
                "dtype": str(self.torch_dtype).split(".")[-1],
                "num_tokens": int(generated_ids.shape[-1]) if generated_ids.ndim > 1 else 0,
            }

            return transcript.strip(), metadata

        except Exception as exc:
            logger.error("Transcription error: %s", exc, exc_info=True)
            return "", {"error": str(exc)}

<<<<<<< HEAD
        finally:
            self.is_processing = False

    def close(self) -> None:
        """Release model resources."""

        try:
            model = getattr(self, "model", None)
            if model is not None:
                model.to("cpu")
            if torch.cuda.is_available():  # pragma: no cover - requires GPU
                torch.cuda.empty_cache()
=======
>>>>>>> 573131e1
        finally:
            self.model = None  # type: ignore[assignment]
            self.processor = None  # type: ignore[assignment]
            self.is_processing = False

    def transcribe_streaming(self, audio_generator: Any):
        raise NotImplementedError("Streaming transcription is not yet implemented for Kyutai models")

    def get_config(self) -> Dict[str, Any]:
        return {
            "model_id": self.model_id,
            "model_path": self.model_source,
            "device": self.device,
            "torch_dtype": str(self.torch_dtype).split(".")[-1],
            "sample_rate": self.sample_rate,
            "generation_config": self.generation_config,
            "is_processing": self.is_processing,
            "cache_dir": str(self.cache_dir) if self.cache_dir else None,
        }<|MERGE_RESOLUTION|>--- conflicted
+++ resolved
@@ -2,19 +2,10 @@
 
 from __future__ import annotations
 
-<<<<<<< HEAD
-import io
-import logging
-import time
-import wave
-from pathlib import Path
-from typing import Any, Dict, Optional, Tuple, Union
-=======
 import logging
 import time
 from pathlib import Path
 from typing import Any, Dict, Optional, Union
->>>>>>> 573131e1
 
 import numpy as np
 import torch
@@ -106,85 +97,6 @@
             return torch.float16
         return torch.float32
 
-<<<<<<< HEAD
-    def _normalize_audio(self, audio: np.ndarray) -> np.ndarray:
-        """Normalize numeric audio arrays to float32 in the [-1, 1] range."""
-
-        if audio.dtype == np.float32:
-            normalized = audio
-        elif audio.dtype == np.int16:
-            normalized = audio.astype(np.float32) / 32768.0
-        elif audio.dtype == np.int32:
-            normalized = audio.astype(np.float32) / 2147483648.0
-        else:
-            normalized = audio.astype(np.float32)
-            max_val = np.max(np.abs(normalized))
-            if max_val > 0:
-                normalized /= max_val
-
-        if normalized.ndim > 1:
-            normalized = normalized.mean(axis=1)
-
-        return normalized.astype(np.float32, copy=False)
-
-    def _decode_wav_bytes(self, audio_bytes: Union[bytes, bytearray]) -> Tuple[np.ndarray, int]:
-        try:
-            with wave.open(io.BytesIO(audio_bytes), "rb") as wav_file:
-                sample_width = wav_file.getsampwidth()
-                channels = wav_file.getnchannels()
-                framerate = wav_file.getframerate()
-                frames = wav_file.readframes(wav_file.getnframes())
-        except wave.Error as exc:  # pragma: no cover - invalid input
-            raise ValueError("Unsupported or corrupted WAV data") from exc
-
-        if sample_width == 1:
-            data = np.frombuffer(frames, dtype=np.uint8)
-            data = data.astype(np.float32)
-            data = (data - 128.0) / 128.0
-        elif sample_width == 2:
-            data = np.frombuffer(frames, dtype="<i2").astype(np.float32) / 32768.0
-        elif sample_width == 4:
-            data = np.frombuffer(frames, dtype="<i4").astype(np.float32) / 2147483648.0
-        else:  # pragma: no cover - defensive coding for unusual widths
-            data = np.frombuffer(frames, dtype=np.int16).astype(np.float32) / 32768.0
-
-        if channels > 1:
-            data = data.reshape(-1, channels).mean(axis=1)
-
-        return data, framerate
-
-    def _resample_audio(self, audio: np.ndarray, original_rate: int) -> np.ndarray:
-        if original_rate == self.sample_rate or audio.size == 0:
-            return audio.astype(np.float32)
-
-        duration = audio.shape[0] / float(original_rate)
-        target_length = max(int(round(duration * self.sample_rate)), 1)
-
-        original_times = np.linspace(0.0, duration, num=audio.shape[0], endpoint=False, dtype=np.float32)
-        target_times = np.linspace(0.0, duration, num=target_length, endpoint=False, dtype=np.float32)
-
-        resampled = np.interp(target_times, original_times, audio.astype(np.float32))
-        return resampled.astype(np.float32)
-
-    def _prepare_audio(self, audio: Union[np.ndarray, bytes, bytearray]) -> np.ndarray:
-        if isinstance(audio, (bytes, bytearray)):
-            normalized, original_rate = self._decode_wav_bytes(audio)
-        elif isinstance(audio, np.ndarray):
-            if audio.dtype == np.uint8:
-                normalized, original_rate = self._decode_wav_bytes(audio.tobytes())  # pragma: no cover - legacy path
-            else:
-                normalized = self._normalize_audio(audio)
-                original_rate = self.sample_rate
-        else:  # pragma: no cover - defensive
-            raise TypeError("Unsupported audio input type")
-
-        if original_rate != self.sample_rate:
-            normalized = self._resample_audio(normalized, original_rate)
-
-        return normalized
-
-    def transcribe(self, audio: Union[np.ndarray, bytes, bytearray]) -> tuple[str, Dict[str, Any]]:
-=======
     @staticmethod
     def _normalize_audio(audio: np.ndarray) -> np.ndarray:
         if audio.dtype == np.uint8:
@@ -203,16 +115,11 @@
         return audio
 
     def transcribe(self, audio: np.ndarray) -> tuple[str, Dict[str, Any]]:
->>>>>>> 573131e1
         start_time = time.time()
         self.is_processing = True
 
         try:
-<<<<<<< HEAD
-            float_audio = np.ascontiguousarray(self._prepare_audio(audio), dtype=np.float32)
-=======
             float_audio = self._normalize_audio(audio)
->>>>>>> 573131e1
 
             inputs = self.processor(
                 audio=float_audio,
@@ -235,11 +142,7 @@
 
             generate_kwargs = dict(self.generation_config)
 
-<<<<<<< HEAD
-            with torch.inference_mode():
-=======
             with torch.no_grad():
->>>>>>> 573131e1
                 generated_ids = self.model.generate(
                     input_features,
                     **generate_kwargs,
@@ -266,21 +169,6 @@
             logger.error("Transcription error: %s", exc, exc_info=True)
             return "", {"error": str(exc)}
 
-<<<<<<< HEAD
-        finally:
-            self.is_processing = False
-
-    def close(self) -> None:
-        """Release model resources."""
-
-        try:
-            model = getattr(self, "model", None)
-            if model is not None:
-                model.to("cpu")
-            if torch.cuda.is_available():  # pragma: no cover - requires GPU
-                torch.cuda.empty_cache()
-=======
->>>>>>> 573131e1
         finally:
             self.model = None  # type: ignore[assignment]
             self.processor = None  # type: ignore[assignment]
